using Pkg
Pkg.add(Pkg.PackageSpec(; url="https://github.com/EnzymeAD/Enzyme.jl.git", rev="main"))

using AbstractMCMC
using AdvancedMH
using AdvancedPS
using Clustering
using Distributions
using Distributions.FillArrays
using DistributionsAD
using FiniteDifferences
using ForwardDiff
using MCMCChains
using NamedArrays
using Optim
using Optimization
using OptimizationOptimJL
using PDMats
using ReverseDiff
using SpecialFunctions
using StatsBase
using StatsFuns
using Tracker
using Turing
using Turing.Inference
using Turing.RandomMeasures
using Zygote

using LinearAlgebra
using Pkg
using Random
using Test
using StableRNGs

using AdvancedPS: ResampleWithESSThreshold, resample_systematic, resample_multinomial
using AdvancedVI: TruncatedADAGrad, DecayedADAGrad, apply!
using Distributions: Binomial, logpdf
using DynamicPPL: getval, getlogp
using ForwardDiff: Dual
using MCMCChains: Chains
using StatsFuns: binomlogpdf, logistic, logsumexp
using TimerOutputs: TimerOutputs, @timeit
using Turing: BinomialLogit, Sampler, SampleFromPrior, NUTS,
                Variational, getspace
using Turing.Essential: TuringDenseMvNormal, TuringDiagMvNormal
using Turing.Variational: TruncatedADAGrad, DecayedADAGrad, AdvancedVI

import Enzyme
import LogDensityProblems
import LogDensityProblemsAD

setprogress!(false)

# Disable Enzyme warnings
Enzyme.API.typeWarning!(false)

# Enable runtime activity (workaround)
Enzyme.API.runtimeActivity!(true)

include(pkgdir(Turing)*"/test/test_utils/AllUtils.jl")

# Collect timing and allocations information to show in a clear way.
const TIMEROUTPUT = TimerOutputs.TimerOutput()
macro timeit_include(path::AbstractString) :(@timeit TIMEROUTPUT $path include($path)) end

@testset "Turing" begin
<<<<<<< HEAD
    # NOTE: Doesn't contain Enzyme tests.
    # @testset "essential" begin
    #     @timeit_include("essential/ad.jl")
    # end

    # @testset "samplers (without AD)" begin
    #     @timeit_include("mcmc/particle_mcmc.jl")
    #     @timeit_include("mcmc/emcee.jl")
    #     @timeit_include("mcmc/ess.jl")
    #     @timeit_include("mcmc/is.jl")
    # end

    Turing.setrdcache(false)
    for adbackend in (:enzyme,)
        @timeit TIMEROUTPUT "inference: $adbackend" begin
            Turing.setadbackend(adbackend)
            @info "Testing $(adbackend)"
            @testset "inference: $adbackend" begin
                @testset "samplers" begin
                    # @timeit_include("mcmc/gibbs.jl")
                    # @timeit_include("mcmc/gibbs_conditional.jl")
                    @timeit_include("mcmc/hmc.jl")
                    @timeit_include("mcmc/Inference.jl")
                    @timeit_include("mcmc/sghmc.jl")
                    @timeit_include("mcmc/abstractmcmc.jl")
                    @timeit_include("mcmc/mh.jl")
                    @timeit_include("ext/dynamichmc.jl")
                end
            end

            @testset "variational algorithms : $adbackend" begin
                @timeit_include("variational/advi.jl")
            end

            @testset "mode estimation : $adbackend" begin
                @timeit_include("optimisation/OptimInterface.jl")
                @timeit_include("ext/Optimisation.jl")
            end
=======
    @testset "essential" begin
        @timeit_include("essential/ad.jl")
    end

    @testset "samplers (without AD)" begin
        @timeit_include("mcmc/particle_mcmc.jl")
        @timeit_include("mcmc/emcee.jl")
        @timeit_include("mcmc/ess.jl")
        @timeit_include("mcmc/is.jl")
    end
    
    @timeit TIMEROUTPUT "inference" begin
        @testset "inference with samplers" begin
            @timeit_include("mcmc/gibbs.jl")
            @timeit_include("mcmc/gibbs_conditional.jl")
            @timeit_include("mcmc/hmc.jl")
            @timeit_include("mcmc/Inference.jl")
            @timeit_include("mcmc/sghmc.jl")
            @timeit_include("mcmc/abstractmcmc.jl")
            @timeit_include("mcmc/mh.jl")
            @timeit_include("ext/dynamichmc.jl")
        end

        @testset "variational algorithms" begin
            @timeit_include("variational/advi.jl")
        end
>>>>>>> 521f791b

        @testset "mode estimation" begin
            @timeit_include("optimisation/OptimInterface.jl")
            @timeit_include("ext/Optimisation.jl")
        end
    end

    # @testset "variational optimisers" begin
    #     @timeit_include("variational/optimisers.jl")
    # end

<<<<<<< HEAD
    # Turing.setadbackend(:forwarddiff)
    # @testset "stdlib" begin
    #     @timeit_include("stdlib/distributions.jl")
    #     @timeit_include("stdlib/RandomMeasures.jl")
    # end
=======
    @testset "stdlib" begin
        @timeit_include("stdlib/distributions.jl")
        @timeit_include("stdlib/RandomMeasures.jl")
    end
>>>>>>> 521f791b

    # @testset "utilities" begin
    #     @timeit_include("mcmc/utilities.jl")
    # end
end

show(TIMEROUTPUT; compact=true, sortby=:firstexec)<|MERGE_RESOLUTION|>--- conflicted
+++ resolved
@@ -64,61 +64,21 @@
 macro timeit_include(path::AbstractString) :(@timeit TIMEROUTPUT $path include($path)) end
 
 @testset "Turing" begin
-<<<<<<< HEAD
-    # NOTE: Doesn't contain Enzyme tests.
-    # @testset "essential" begin
-    #     @timeit_include("essential/ad.jl")
-    # end
+#     @testset "essential" begin
+#         @timeit_include("essential/ad.jl")
+#     end
 
-    # @testset "samplers (without AD)" begin
-    #     @timeit_include("mcmc/particle_mcmc.jl")
-    #     @timeit_include("mcmc/emcee.jl")
-    #     @timeit_include("mcmc/ess.jl")
-    #     @timeit_include("mcmc/is.jl")
-    # end
-
-    Turing.setrdcache(false)
-    for adbackend in (:enzyme,)
-        @timeit TIMEROUTPUT "inference: $adbackend" begin
-            Turing.setadbackend(adbackend)
-            @info "Testing $(adbackend)"
-            @testset "inference: $adbackend" begin
-                @testset "samplers" begin
-                    # @timeit_include("mcmc/gibbs.jl")
-                    # @timeit_include("mcmc/gibbs_conditional.jl")
-                    @timeit_include("mcmc/hmc.jl")
-                    @timeit_include("mcmc/Inference.jl")
-                    @timeit_include("mcmc/sghmc.jl")
-                    @timeit_include("mcmc/abstractmcmc.jl")
-                    @timeit_include("mcmc/mh.jl")
-                    @timeit_include("ext/dynamichmc.jl")
-                end
-            end
-
-            @testset "variational algorithms : $adbackend" begin
-                @timeit_include("variational/advi.jl")
-            end
-
-            @testset "mode estimation : $adbackend" begin
-                @timeit_include("optimisation/OptimInterface.jl")
-                @timeit_include("ext/Optimisation.jl")
-            end
-=======
-    @testset "essential" begin
-        @timeit_include("essential/ad.jl")
-    end
-
-    @testset "samplers (without AD)" begin
-        @timeit_include("mcmc/particle_mcmc.jl")
-        @timeit_include("mcmc/emcee.jl")
-        @timeit_include("mcmc/ess.jl")
-        @timeit_include("mcmc/is.jl")
-    end
+#     @testset "samplers (without AD)" begin
+#         @timeit_include("mcmc/particle_mcmc.jl")
+#         @timeit_include("mcmc/emcee.jl")
+#         @timeit_include("mcmc/ess.jl")
+#         @timeit_include("mcmc/is.jl")
+#     end
     
     @timeit TIMEROUTPUT "inference" begin
         @testset "inference with samplers" begin
-            @timeit_include("mcmc/gibbs.jl")
-            @timeit_include("mcmc/gibbs_conditional.jl")
+#             @timeit_include("mcmc/gibbs.jl")
+#             @timeit_include("mcmc/gibbs_conditional.jl")
             @timeit_include("mcmc/hmc.jl")
             @timeit_include("mcmc/Inference.jl")
             @timeit_include("mcmc/sghmc.jl")
@@ -130,7 +90,6 @@
         @testset "variational algorithms" begin
             @timeit_include("variational/advi.jl")
         end
->>>>>>> 521f791b
 
         @testset "mode estimation" begin
             @timeit_include("optimisation/OptimInterface.jl")
@@ -142,18 +101,10 @@
     #     @timeit_include("variational/optimisers.jl")
     # end
 
-<<<<<<< HEAD
-    # Turing.setadbackend(:forwarddiff)
-    # @testset "stdlib" begin
-    #     @timeit_include("stdlib/distributions.jl")
-    #     @timeit_include("stdlib/RandomMeasures.jl")
-    # end
-=======
-    @testset "stdlib" begin
-        @timeit_include("stdlib/distributions.jl")
-        @timeit_include("stdlib/RandomMeasures.jl")
-    end
->>>>>>> 521f791b
+#     @testset "stdlib" begin
+#         @timeit_include("stdlib/distributions.jl")
+#         @timeit_include("stdlib/RandomMeasures.jl")
+#     end
 
     # @testset "utilities" begin
     #     @timeit_include("mcmc/utilities.jl")
