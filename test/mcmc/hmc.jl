--- conflicted
+++ resolved
@@ -20,15 +20,9 @@
 using Turing
 
 @testset "Testing hmc.jl with $adbackend" for adbackend in ADUtils.adbackends
-<<<<<<< HEAD
-    @info "Running HMC tests with $adbackend"
-    # Set a seed
-    rng = StableRNG(123)
-=======
     @info "Starting HMC tests with $adbackend"
     seed = 123
 
->>>>>>> 0c3d3d00
     @testset "constrained bounded" begin
         obs = [0, 1, 0, 1, 1, 1, 1, 1, 1, 1]
 
@@ -83,21 +77,6 @@
         dist = Wishart(7, [1 0.5; 0.5 1])
         @model hmcmatrixsup() = v ~ dist
         model_f = hmcmatrixsup()
-<<<<<<< HEAD
-        n_samples = 5_000
-        vs = map(1:3) do _
-            chain = sample(rng, model_f, HMC(0.15, 7; adtype=adbackend), n_samples)
-            r = reshape(Array(group(chain, :v)), n_samples, 2, 2)
-            reshape(mean(r; dims=1), 2, 2)
-        end
-
-        # TODO(mhauru) The below remains broken for Enzyme. Need to investigate why.
-        if !(adbackend isa AutoEnzyme)
-            @test maximum(abs, mean(vs) - (7 * [1 0.5; 0.5 1])) <= 0.5
-        else
-            @test_broken maximum(abs, mean(vs) - (7 * [1 0.5; 0.5 1])) <= 0.5
-        end
-=======
         n_samples = 1_000
 
         chain = sample(StableRNG(24), model_f, HMC(0.15, 7; adtype=adbackend), n_samples)
@@ -106,8 +85,12 @@
         r = reshape(Array(chain), n_samples, 2, 2)
         r_mean = dropdims(mean(r; dims=1); dims=1)
 
-        @test isapprox(r_mean, mean(dist); atol=0.2)
->>>>>>> 0c3d3d00
+        # TODO(mhauru) The below remains broken for Enzyme. Need to investigate why.
+        if !(adbackend isa AutoEnzyme)
+            @test isapprox(r_mean, mean(dist); atol=0.2)
+        else
+            @test_broken isapprox(r_mean, mean(dist); atol=0.2)
+        end
     end
 
     @testset "multivariate support" begin
@@ -151,11 +134,9 @@
         end
 
         # Sampling
-<<<<<<< HEAD
-        chain = sample(rng, bnn(ts, var_prior), HMC(0.1, 5; adtype=adbackend), 10)
-=======
-        chain = sample(StableRNG(seed), bnn(ts), HMC(0.1, 5; adtype=adbackend), 10)
->>>>>>> 0c3d3d00
+        chain = sample(
+            StableRNG(seed), bnn(ts, var_prior), HMC(0.1, 5; adtype=adbackend), 10
+        )
     end
 
     @testset "hmcda inference" begin
@@ -366,7 +347,6 @@
     end
 
     @testset "Check ADType" begin
-<<<<<<< HEAD
         # These tests don't make sense for Enzyme, since it does not use a particular element
         # type.
         if !(adbackend isa AutoEnzyme)
@@ -375,16 +355,8 @@
                 gdemo_default, ADTypeCheckContext(adbackend, gdemo_default.context)
             )
             # These will error if the adbackend being used is not the one set.
-            @test (sample(rng, m, alg, 10); true)
-        end
-=======
-        alg = HMC(0.1, 10; adtype=adbackend)
-        m = DynamicPPL.contextualize(
-            gdemo_default, ADTypeCheckContext(adbackend, gdemo_default.context)
-        )
-        # These will error if the adbackend being used is not the one set.
-        sample(StableRNG(seed), m, alg, 10)
->>>>>>> 0c3d3d00
+            sample(StableRNG(seed), m, alg, 10)
+        end
     end
 end
 
