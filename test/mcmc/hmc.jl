module HMCTests

using ..Models: gdemo_default
using ..ADUtils: ADTypeCheckContext
using ..NumericalTests: check_gdemo, check_numerical
import ..ADUtils
using Distributions: Bernoulli, Beta, Categorical, Dirichlet, Normal, Wishart, sample
import DynamicPPL
using DynamicPPL: Sampler
import Enzyme
import ForwardDiff
using HypothesisTests: ApproximateTwoSampleKSTest, pvalue
import ReverseDiff
using LinearAlgebra: I, dot, vec
import Random
using StableRNGs: StableRNG
using StatsFuns: logistic
import Mooncake
using Test: @test, @test_broken, @test_logs, @testset
using Turing

@testset "Testing hmc.jl with $adbackend" for adbackend in ADUtils.adbackends
    # Set a seed
    rng = StableRNG(123)
    @testset "constrained bounded" begin
        obs = [0, 1, 0, 1, 1, 1, 1, 1, 1, 1]

        @model function constrained_test(obs)
            p ~ Beta(2, 2)
            for i in 1:length(obs)
                obs[i] ~ Bernoulli(p)
            end
            return p
        end

        chain = sample(
            rng,
            constrained_test(obs),
            HMC(1.5, 3; adtype=adbackend),# using a large step size (1.5)
            1000,
        )

        check_numerical(chain, [:p], [10 / 14]; atol=0.1)
    end
    @testset "constrained simplex" begin
        obs12 = [1, 2, 1, 2, 2, 2, 2, 2, 2, 2]

        @model function constrained_simplex_test(obs12)
            ps ~ Dirichlet(2, 3)
            pd ~ Dirichlet(4, 1)
            for i in 1:length(obs12)
                obs12[i] ~ Categorical(ps)
            end
            return ps
        end

        chain = sample(
            rng, constrained_simplex_test(obs12), HMC(0.75, 2; adtype=adbackend), 1000
        )

        check_numerical(chain, ["ps[1]", "ps[2]"], [5 / 16, 11 / 16]; atol=0.015)
    end
    @testset "hmc reverse diff" begin
        alg = HMC(0.1, 10; adtype=adbackend)
        res = sample(rng, gdemo_default, alg, 4000)
        check_gdemo(res; rtol=0.1)
    end
    @testset "matrix support" begin
        @model function hmcmatrixsup()
            return v ~ Wishart(7, [1 0.5; 0.5 1])
        end

        model_f = hmcmatrixsup()
        n_samples = 5_000
        vs = map(1:3) do _
            chain = sample(rng, model_f, HMC(0.15, 7; adtype=adbackend), n_samples)
            r = reshape(Array(group(chain, :v)), n_samples, 2, 2)
            reshape(mean(r; dims=1), 2, 2)
        end

        # TODO(mhauru) The below remains broken for Enzyme. Need to investigate why.
        if !(adbackend isa AutoEnzyme)
            @test maximum(abs, mean(vs) - (7 * [1 0.5; 0.5 1])) <= 0.5
        else
            @test_broken maximum(abs, mean(vs) - (7 * [1 0.5; 0.5 1])) <= 0.5
        end
    end
    @testset "multivariate support" begin
        # Define NN flow
        function nn(x, b1, w11, w12, w13, bo, wo)
            h = tanh.([w11 w12 w13]' * x .+ b1)
            return logistic(dot(wo, h) + bo)
        end

        # Generating training data
        N = 20
        M = N ÷ 4
        x1s = rand(M) * 5
        x2s = rand(M) * 5
        xt1s = Array([[x1s[i]; x2s[i]] for i in 1:M])
        append!(xt1s, Array([[x1s[i] - 6; x2s[i] - 6] for i in 1:M]))
        xt0s = Array([[x1s[i]; x2s[i] - 6] for i in 1:M])
        append!(xt0s, Array([[x1s[i] - 6; x2s[i]] for i in 1:M]))

        xs = [xt1s; xt0s]
        ts = [ones(M); ones(M); zeros(M); zeros(M)]

        # Define model

        alpha = 0.16                  # regularizatin term
        var_prior = sqrt(1.0 / alpha) # variance of the Gaussian prior

<<<<<<< HEAD
        @model function bnn(ts, var_prior)
            b1 ~ MvNormal(zeros(3), var_prior * I)
            w11 ~ MvNormal(zeros(2), var_prior * I)
            w12 ~ MvNormal(zeros(2), var_prior * I)
            w13 ~ MvNormal(zeros(2), var_prior * I)
            bo ~ Normal(0, var_prior)

            wo ~ MvNormal(zeros(3), var_prior * I)
=======
        @model function bnn(ts)
            b1 ~ MvNormal(
                [0.0; 0.0; 0.0], [var_prior 0.0 0.0; 0.0 var_prior 0.0; 0.0 0.0 var_prior]
            )
            w11 ~ MvNormal([0.0; 0.0], [var_prior 0.0; 0.0 var_prior])
            w12 ~ MvNormal([0.0; 0.0], [var_prior 0.0; 0.0 var_prior])
            w13 ~ MvNormal([0.0; 0.0], [var_prior 0.0; 0.0 var_prior])
            bo ~ Normal(0, var_prior)

            wo ~ MvNormal(
                [0.0; 0; 0], [var_prior 0.0 0.0; 0.0 var_prior 0.0; 0.0 0.0 var_prior]
            )
>>>>>>> c98bbc96
            for i in rand(1:N, 10)
                y = nn(xs[i], b1, w11, w12, w13, bo, wo)
                ts[i] ~ Bernoulli(y)
            end
            return b1, w11, w12, w13, bo, wo
        end

        # Sampling
        chain = sample(rng, bnn(ts, var_prior), HMC(0.1, 5; adtype=adbackend), 10)
    end

    @testset "hmcda inference" begin
        alg1 = HMCDA(500, 0.8, 0.015; adtype=adbackend)
        # alg2 = Gibbs(HMCDA(200, 0.8, 0.35, :m; adtype=adbackend), HMC(0.25, 3, :s; adtype=adbackend))

        # alg3 = Gibbs(HMC(0.25, 3, :m; adtype=adbackend), PG(30, 3, :s))
        # alg3 = PG(50, 2000)

        res1 = sample(rng, gdemo_default, alg1, 3000)
        check_gdemo(res1)

        # res2 = sample(gdemo([1.5, 2.0]), alg2)
        #
        # @test mean(res2[:s]) ≈ 49/24 atol=0.2
        # @test mean(res2[:m]) ≈ 7/6 atol=0.2
    end

    @testset "hmcda+gibbs inference" begin
        rng = StableRNG(123)
        Random.seed!(12345) # particle samplers do not support user-provided `rng` yet
        alg3 = Gibbs(PG(20, :s), HMCDA(500, 0.8, 0.25, :m; init_ϵ=0.05, adtype=adbackend))

        res3 = sample(rng, gdemo_default, alg3, 3000; discard_initial=1000)
        check_gdemo(res3)
    end

    @testset "hmcda constructor" begin
        alg = HMCDA(0.8, 0.75; adtype=adbackend)
        println(alg)
        sampler = Sampler(alg, gdemo_default)
        @test DynamicPPL.alg_str(sampler) == "HMCDA"

        alg = HMCDA(200, 0.8, 0.75; adtype=adbackend)
        println(alg)
        sampler = Sampler(alg, gdemo_default)
        @test DynamicPPL.alg_str(sampler) == "HMCDA"

        alg = HMCDA(200, 0.8, 0.75, :s; adtype=adbackend)
        println(alg)
        sampler = Sampler(alg, gdemo_default)
        @test DynamicPPL.alg_str(sampler) == "HMCDA"

        @test isa(alg, HMCDA)
        @test isa(sampler, Sampler{<:Turing.Hamiltonian})
    end
    @testset "nuts inference" begin
        alg = NUTS(1000, 0.8; adtype=adbackend)
        res = sample(rng, gdemo_default, alg, 6000)
        check_gdemo(res)
    end
    @testset "nuts constructor" begin
        alg = NUTS(200, 0.65; adtype=adbackend)
        sampler = Sampler(alg, gdemo_default)
        @test DynamicPPL.alg_str(sampler) == "NUTS"

        alg = NUTS(0.65; adtype=adbackend)
        sampler = Sampler(alg, gdemo_default)
        @test DynamicPPL.alg_str(sampler) == "NUTS"

        alg = NUTS(200, 0.65, :m; adtype=adbackend)
        sampler = Sampler(alg, gdemo_default)
        @test DynamicPPL.alg_str(sampler) == "NUTS"
    end
    @testset "check discard" begin
        alg = NUTS(100, 0.8; adtype=adbackend)

        c1 = sample(rng, gdemo_default, alg, 500; discard_adapt=true)
        c2 = sample(rng, gdemo_default, alg, 500; discard_adapt=false)

        @test size(c1, 1) == 500
        @test size(c2, 1) == 500
    end
    @testset "AHMC resize" begin
        alg1 = Gibbs(PG(10, :m), NUTS(100, 0.65, :s; adtype=adbackend))
        alg2 = Gibbs(PG(10, :m), HMC(0.1, 3, :s; adtype=adbackend))
        alg3 = Gibbs(PG(10, :m), HMCDA(100, 0.65, 0.3, :s; adtype=adbackend))
        @test sample(rng, gdemo_default, alg1, 300) isa Chains
        @test sample(rng, gdemo_default, alg2, 300) isa Chains
        @test sample(rng, gdemo_default, alg3, 300) isa Chains
    end

    @testset "Regression tests" begin
        # https://github.com/TuringLang/DynamicPPL.jl/issues/27
        @model function mwe1(::Type{T}=Float64) where {T<:Real}
            m = Matrix{T}(undef, 2, 3)
            return m .~ MvNormal(zeros(2), I)
        end
        @test sample(rng, mwe1(), HMC(0.2, 4; adtype=adbackend), 1_000) isa Chains

        @model function mwe2(::Type{T}=Matrix{Float64}) where {T}
            m = T(undef, 2, 3)
            return m .~ MvNormal(zeros(2), I)
        end
        @test sample(rng, mwe2(), HMC(0.2, 4; adtype=adbackend), 1_000) isa Chains

        # https://github.com/TuringLang/Turing.jl/issues/1308
        @model function mwe3(::Type{T}=Array{Float64}) where {T}
            m = T(undef, 2, 3)
            return m .~ MvNormal(zeros(2), I)
        end
        @test sample(rng, mwe3(), HMC(0.2, 4; adtype=adbackend), 1_000) isa Chains
    end

    # issue #1923
    @testset "reproducibility" begin
        alg = NUTS(1000, 0.8; adtype=adbackend)
        res1 = sample(StableRNG(123), gdemo_default, alg, 1000)
        res2 = sample(StableRNG(123), gdemo_default, alg, 1000)
        res3 = sample(StableRNG(123), gdemo_default, alg, 1000)
        @test Array(res1) == Array(res2) == Array(res3)
    end

    @testset "prior" begin
        @model function demo_hmc_prior()
            # NOTE: Used to use `InverseGamma(2, 3)` but this has infinite variance
            # which means that it's _very_ difficult to find a good tolerance in the test below:)
            s ~ truncated(Normal(3, 1); lower=0)
            return m ~ Normal(0, sqrt(s))
        end
        alg = NUTS(1000, 0.8; adtype=adbackend)
        gdemo_default_prior = DynamicPPL.contextualize(
            demo_hmc_prior(), DynamicPPL.PriorContext()
        )
        chain = sample(gdemo_default_prior, alg, 10_000; initial_params=[3.0, 0.0])
        check_numerical(
            chain, [:s, :m], [mean(truncated(Normal(3, 1); lower=0)), 0]; atol=0.2
        )
    end

    @testset "warning for difficult init params" begin
        attempt = 0
        @model function demo_warn_initial_params()
            x ~ Normal()
            if (attempt += 1) < 30
                Turing.@addlogprob! -Inf
            end
        end

        @test_logs (
            :warn,
            "failed to find valid initial parameters in 10 tries; consider providing explicit initial parameters using the `initial_params` keyword",
        ) (:info,) match_mode = :any begin
            sample(demo_warn_initial_params(), NUTS(; adtype=adbackend), 5)
        end
    end

    @testset "(partially) issue: #2095" begin
        @model function vector_of_dirichlet(::Type{TV}=Vector{Float64}) where {TV}
            xs = Vector{TV}(undef, 2)
            xs[1] ~ Dirichlet(ones(5))
            return xs[2] ~ Dirichlet(ones(5))
        end
        model = vector_of_dirichlet()
        chain = sample(model, NUTS(), 1000)
        @test mean(Array(chain)) ≈ 0.2
    end

    @testset "issue: #2195" begin
        @model function buggy_model()
            lb ~ Uniform(0, 1)
            ub ~ Uniform(1.5, 2)

            # HACK: Necessary to avoid NUTS failing during adaptation.
            try
                x ~ transformed(Normal(0, 1), inverse(Bijectors.Logit(lb, ub)))
            catch e
                if e isa DomainError
                    Turing.@addlogprob! -Inf
                    return nothing
                else
                    rethrow()
                end
            end
        end

        model = buggy_model()
        num_samples = 1_000

        chain = sample(model, NUTS(), num_samples; initial_params=[0.5, 1.75, 1.0])
        chain_prior = sample(model, Prior(), num_samples)

        # Extract the `x` like this because running `generated_quantities` was how
        # the issue was discovered, hence we also want to make sure that it works.
        results = generated_quantities(model, chain)
        results_prior = generated_quantities(model, chain_prior)

        # Make sure none of the samples in the chains resulted in errors.
        @test all(!isnothing, results)

        # The discrepancies in the chains are in the tails, so we can't just compare the mean, etc.
        # KS will compare the empirical CDFs, which seems like a reasonable thing to do here.
        @test pvalue(ApproximateTwoSampleKSTest(vec(results), vec(results_prior))) > 0.001
    end

    @testset "Check ADType" begin
        alg = HMC(0.1, 10; adtype=adbackend)
        m = DynamicPPL.contextualize(
            gdemo_default, ADTypeCheckContext(adbackend, gdemo_default.context)
        )
        # These will error if the adbackend being used is not the one set.
        sample(rng, m, alg, 10)
    end
end

end<|MERGE_RESOLUTION|>--- conflicted
+++ resolved
@@ -110,7 +110,6 @@
         alpha = 0.16                  # regularizatin term
         var_prior = sqrt(1.0 / alpha) # variance of the Gaussian prior
 
-<<<<<<< HEAD
         @model function bnn(ts, var_prior)
             b1 ~ MvNormal(zeros(3), var_prior * I)
             w11 ~ MvNormal(zeros(2), var_prior * I)
@@ -119,20 +118,6 @@
             bo ~ Normal(0, var_prior)
 
             wo ~ MvNormal(zeros(3), var_prior * I)
-=======
-        @model function bnn(ts)
-            b1 ~ MvNormal(
-                [0.0; 0.0; 0.0], [var_prior 0.0 0.0; 0.0 var_prior 0.0; 0.0 0.0 var_prior]
-            )
-            w11 ~ MvNormal([0.0; 0.0], [var_prior 0.0; 0.0 var_prior])
-            w12 ~ MvNormal([0.0; 0.0], [var_prior 0.0; 0.0 var_prior])
-            w13 ~ MvNormal([0.0; 0.0], [var_prior 0.0; 0.0 var_prior])
-            bo ~ Normal(0, var_prior)
-
-            wo ~ MvNormal(
-                [0.0; 0; 0], [var_prior 0.0 0.0; 0.0 var_prior 0.0; 0.0 0.0 var_prior]
-            )
->>>>>>> c98bbc96
             for i in rand(1:N, 10)
                 y = nn(xs[i], b1, w11, w12, w13, bo, wo)
                 ts[i] ~ Bernoulli(y)
