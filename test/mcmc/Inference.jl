--- conflicted
+++ resolved
@@ -463,13 +463,7 @@
                 end
             end
 
-<<<<<<< HEAD
             t_loop = @elapsed res = sample(vdemo3(), alg, 1000)
-=======
-        # TODO(mhauru) What is the point of the below @elapsed stuff? It prints out some
-        # timings. Do we actually ever look at them?
-        t_loop = @elapsed res = sample(StableRNG(seed), vdemo3(), alg, 1000)
->>>>>>> 0c3d3d00
 
             # Test for vectorize UnivariateDistribution
             @model function vdemo4()
@@ -477,19 +471,11 @@
                 @. x ~ Normal(0, 2)
             end
 
-<<<<<<< HEAD
             t_vec = @elapsed res = sample(vdemo4(), alg, 1000)
-=======
-        t_vec = @elapsed res = sample(StableRNG(seed), vdemo4(), alg, 1000)
->>>>>>> 0c3d3d00
 
             @model vdemo5() = x ~ MvNormal(zeros(N), 4 * I)
 
-<<<<<<< HEAD
             t_mv = @elapsed res = sample(vdemo5(), alg, 1000)
-=======
-        t_mv = @elapsed res = sample(StableRNG(seed), vdemo5(), alg, 1000)
->>>>>>> 0c3d3d00
 
             println("Time for")
             println("  Loop : ", t_loop)
@@ -502,11 +488,7 @@
                 @. x ~ InverseGamma(2, 3)
             end
 
-<<<<<<< HEAD
             sample(vdemo6(), alg, 1000)
-=======
-        sample(StableRNG(seed), vdemo6(), alg, 10)
->>>>>>> 0c3d3d00
 
             N = 3
             @model function vdemo7()
@@ -514,12 +496,45 @@
                 @. x ~ [InverseGamma(2, 3) for i in 1:N]
             end
 
-<<<<<<< HEAD
             sample(vdemo7(), alg, 1000)
         end
-=======
+
+        # TODO(mhauru) What is the point of the below @elapsed stuff? It prints out some
+        # timings. Do we actually ever look at them?
+        t_loop = @elapsed res = sample(StableRNG(seed), vdemo3(), alg, 1000)
+
+        # Test for vectorize UnivariateDistribution
+        @model function vdemo4()
+            x = Vector{Real}(undef, N)
+            @. x ~ Normal(0, 2)
+        end
+
+        t_vec = @elapsed res = sample(StableRNG(seed), vdemo4(), alg, 1000)
+
+        @model vdemo5() = x ~ MvNormal(zeros(N), 4 * I)
+
+        t_mv = @elapsed res = sample(StableRNG(seed), vdemo5(), alg, 1000)
+
+        println("Time for")
+        println("  Loop : ", t_loop)
+        println("  Vec  : ", t_vec)
+        println("  Mv   : ", t_mv)
+
+        # Transformed test
+        @model function vdemo6()
+            x = Vector{Real}(undef, N)
+            @. x ~ InverseGamma(2, 3)
+        end
+
+        sample(StableRNG(seed), vdemo6(), alg, 10)
+
+        N = 3
+        @model function vdemo7()
+            x = Array{Real}(undef, N, N)
+            @. x ~ [InverseGamma(2, 3) for i in 1:N]
+        end
+
         sample(StableRNG(seed), vdemo7(), alg, 10)
->>>>>>> 0c3d3d00
     end
 
     @testset "vectorization .~" begin
@@ -556,12 +571,7 @@
                 end
             end
 
-<<<<<<< HEAD
             t_loop = @elapsed res = sample(vdemo3(), alg, 1000)
-=======
-        # TODO(mhauru) Same question as above about @elapsed.
-        t_loop = @elapsed res = sample(StableRNG(seed), vdemo3(), alg, 1_000)
->>>>>>> 0c3d3d00
 
             # Test for vectorize UnivariateDistribution
             @model function vdemo4()
@@ -569,19 +579,11 @@
                 return x .~ Normal(0, 2)
             end
 
-<<<<<<< HEAD
             t_vec = @elapsed res = sample(vdemo4(), alg, 1000)
-=======
-        t_vec = @elapsed res = sample(StableRNG(seed), vdemo4(), alg, 1_000)
->>>>>>> 0c3d3d00
 
             @model vdemo5() = x ~ MvNormal(zeros(N), 4 * I)
 
-<<<<<<< HEAD
             t_mv = @elapsed res = sample(vdemo5(), alg, 1000)
-=======
-        t_mv = @elapsed res = sample(StableRNG(seed), vdemo5(), alg, 1_000)
->>>>>>> 0c3d3d00
 
             println("Time for")
             println("  Loop : ", t_loop)
@@ -594,23 +596,50 @@
                 return x .~ InverseGamma(2, 3)
             end
 
-<<<<<<< HEAD
             sample(vdemo6(), alg, 1000)
-=======
-        sample(StableRNG(seed), vdemo6(), alg, 10)
->>>>>>> 0c3d3d00
 
             @model function vdemo7()
                 x = Array{Real}(undef, N, N)
                 return x .~ [InverseGamma(2, 3) for i in 1:N]
             end
 
-<<<<<<< HEAD
             sample(vdemo7(), alg, 1000)
         end
-=======
+
+        # TODO(mhauru) Same question as above about @elapsed.
+        t_loop = @elapsed res = sample(StableRNG(seed), vdemo3(), alg, 1_000)
+
+        # Test for vectorize UnivariateDistribution
+        @model function vdemo4()
+            x = Vector{Real}(undef, N)
+            return x .~ Normal(0, 2)
+        end
+
+        t_vec = @elapsed res = sample(StableRNG(seed), vdemo4(), alg, 1_000)
+
+        @model vdemo5() = x ~ MvNormal(zeros(N), 4 * I)
+
+        t_mv = @elapsed res = sample(StableRNG(seed), vdemo5(), alg, 1_000)
+
+        println("Time for")
+        println("  Loop : ", t_loop)
+        println("  Vec  : ", t_vec)
+        println("  Mv   : ", t_mv)
+
+        # Transformed test
+        @model function vdemo6()
+            x = Vector{Real}(undef, N)
+            return x .~ InverseGamma(2, 3)
+        end
+
+        sample(StableRNG(seed), vdemo6(), alg, 10)
+
+        @model function vdemo7()
+            x = Array{Real}(undef, N, N)
+            return x .~ [InverseGamma(2, 3) for i in 1:N]
+        end
+
         sample(StableRNG(seed), vdemo7(), alg, 10)
->>>>>>> 0c3d3d00
     end
 
     @testset "Type parameters" begin
