<<<<<<< HEAD
# @testset "Testing inference.jl with $adbackend" for adbackend in (AutoForwardDiff(; chunksize=0), AutoReverseDiff(false))
@testset "Testing inference.jl with $adbackend" for adbackend in (AutoEnzyme(),)    
=======
module InferenceTests

using ..Models: gdemo_d, gdemo_default
using ..NumericalTests: check_gdemo, check_numerical
using Distributions: Bernoulli, Beta, InverseGamma, Normal
using Distributions: sample
import DynamicPPL
using DynamicPPL: Sampler, getlogp
import ForwardDiff
using LinearAlgebra: I
import MCMCChains
import Random
import ReverseDiff
using Test: @test, @test_throws, @testset
using Turing

@testset "Testing inference.jl with $adbackend" for adbackend in (AutoForwardDiff(; chunksize=0), AutoReverseDiff(false))
>>>>>>> fcb4ca79
    # Only test threading if 1.3+.
    if VERSION > v"1.2"
        @testset "threaded sampling" begin
            # Test that chains with the same seed will sample identically.
            @testset "rng" begin
                model = gdemo_default

                # multithreaded sampling with PG causes segfaults on Julia 1.5.4
                # https://github.com/TuringLang/Turing.jl/issues/1571
                samplers = @static if VERSION <= v"1.5.3" || VERSION >= v"1.6.0"
                    (
                        HMC(0.1, 7; adtype=adbackend),
                        PG(10),
                        IS(),
                        MH(),
                        Gibbs(PG(3, :s), HMC(0.4, 8, :m; adtype=adbackend)),
                        Gibbs(HMC(0.1, 5, :s; adtype=adbackend), ESS(:m)),
                    )
                else
                    (
                        HMC(0.1, 7; adtype=adbackend),
                        IS(),
                        MH(),
                        Gibbs(HMC(0.1, 5, :s; adtype=adbackend), ESS(:m)),
                    )
                end
                for sampler in samplers
                    Random.seed!(5)
                    chain1 = sample(model, sampler, MCMCThreads(), 1000, 4)

                    Random.seed!(5)
                    chain2 = sample(model, sampler, MCMCThreads(), 1000, 4)

                    @test chain1.value == chain2.value
                end

                # Should also be stable with am explicit RNG
                seed = 5
                rng = Random.MersenneTwister(seed)
                for sampler in samplers
                    Random.seed!(rng, seed)
                    chain1 = sample(rng, model, sampler, MCMCThreads(), 1000, 4)

                    Random.seed!(rng, seed)
                    chain2 = sample(rng, model, sampler, MCMCThreads(), 1000, 4)

                    @test chain1.value == chain2.value
                end
            end

            # Smoke test for default sample call.
            Random.seed!(100)
            chain = sample(gdemo_default, HMC(0.1, 7; adtype=adbackend), MCMCThreads(), 1000, 4)
            check_gdemo(chain)

            # run sampler: progress logging should be disabled and
            # it should return a Chains object
            sampler = Sampler(HMC(0.1, 7; adtype=adbackend), gdemo_default)
            chains = sample(gdemo_default, sampler, MCMCThreads(), 1000, 4)
            @test chains isa MCMCChains.Chains
        end
    end
    @testset "chain save/resume" begin
        Random.seed!(1234)

        alg1 = HMCDA(1000, 0.65, 0.15; adtype=adbackend)
        alg2 = PG(20)
        alg3 = Gibbs(PG(30, :s), HMC(0.2, 4, :m; adtype=adbackend))

        chn1 = sample(gdemo_default, alg1, 5000; save_state=true)
        check_gdemo(chn1)

        chn1_contd = sample(gdemo_default, alg1, 5000; resume_from=chn1)
        check_gdemo(chn1_contd)

        chn1_contd2 = sample(gdemo_default, alg1, 5000; resume_from=chn1)
        check_gdemo(chn1_contd2)

        chn2 = sample(gdemo_default, alg2, 5000; discard_initial=2000, save_state=true)
        check_gdemo(chn2)

        chn2_contd = sample(gdemo_default, alg2, 2000; resume_from=chn2)
        check_gdemo(chn2_contd)

        chn3 = sample(gdemo_default, alg3, 5_000; discard_initial=2000, save_state=true)
        check_gdemo(chn3)

        chn3_contd = sample(gdemo_default, alg3, 5_000; resume_from=chn3)
        check_gdemo(chn3_contd)
    end
    @testset "Contexts" begin
        # Test LikelihoodContext
        @model function testmodel1(x)
            a ~ Beta()
            lp1 = getlogp(__varinfo__)
            x[1] ~ Bernoulli(a)
            global loglike = getlogp(__varinfo__) - lp1
        end
        model = testmodel1([1.0])
        varinfo = Turing.VarInfo(model)
        model(varinfo, Turing.SampleFromPrior(), Turing.LikelihoodContext())
        @test getlogp(varinfo) == loglike

        # Test MiniBatchContext
        @model function testmodel2(x)
            a ~ Beta()
            x[1] ~ Bernoulli(a)
        end
        model = testmodel2([1.0])
        varinfo1 = Turing.VarInfo(model)
        varinfo2 = deepcopy(varinfo1)
        model(varinfo1, Turing.SampleFromPrior(), Turing.LikelihoodContext())
        model(varinfo2, Turing.SampleFromPrior(), Turing.MiniBatchContext(Turing.LikelihoodContext(), 10))
        @test isapprox(getlogp(varinfo2) / getlogp(varinfo1), 10)
    end
    @testset "Prior" begin
        N = 10_000

        # Note that all chains contain 3 values per sample: 2 variables + log probability
        Random.seed!(100)
        chains = sample(gdemo_d(), Prior(), N)
        @test chains isa MCMCChains.Chains
        @test size(chains) == (N, 3, 1)
        @test mean(chains, :s) ≈ 3 atol=0.1
        @test mean(chains, :m) ≈ 0 atol=0.1

        Random.seed!(100)
        chains = sample(gdemo_d(), Prior(), MCMCThreads(), N, 4)
        @test chains isa MCMCChains.Chains
        @test size(chains) == (N, 3, 4)
        @test mean(chains, :s) ≈ 3 atol=0.1
        @test mean(chains, :m) ≈ 0 atol=0.1

        Random.seed!(100)
        chains = sample(gdemo_d(), Prior(), N; chain_type = Vector{NamedTuple})
        @test chains isa Vector{<:NamedTuple}
        @test length(chains) == N
        @test all(length(x) == 3 for x in chains)
        @test all(haskey(x, :lp) for x in chains)
        @test mean(x[:s][1] for x in chains) ≈ 3 atol=0.1
        @test mean(x[:m][1] for x in chains) ≈ 0 atol=0.1

        @testset "#2169" begin
            # Not exactly the same as the issue, but similar.
            @model function issue2169_model()
                if DynamicPPL.leafcontext(__context__) isa DynamicPPL.PriorContext
                    x ~ Normal(0, 1)
                else
                    x ~ Normal(1000, 1)
                end
            end

            model = issue2169_model()
            chain = sample(model, Prior(), 10)
            @test all(mean(chain[:x]) .< 5)
        end
    end

    @testset "chain ordering" begin
        for alg in (Prior(), Emcee(10, 2.0))
            chain_sorted = sample(gdemo_default, alg, 1, sort_chain=true)
            @test names(MCMCChains.get_sections(chain_sorted, :parameters)) == [:m, :s]

            chain_unsorted = sample(gdemo_default, alg, 1, sort_chain=false)
            @test names(MCMCChains.get_sections(chain_unsorted, :parameters)) == [:s, :m]
        end
    end

    @testset "chain iteration numbers" begin
        for alg in (Prior(), Emcee(10, 2.0))
            chain = sample(gdemo_default, alg, 10)
            @test range(chain) == 1:10

            chain = sample(gdemo_default, alg, 10; discard_initial=5, thinning=2)
            @test range(chain) == range(6; step=2, length=10)
        end
    end

    # Copy-paste from integration tests in DynamicPPL.
    @testset "assume" begin
        @model function test_assume()
            x ~ Bernoulli(1)
            y ~ Bernoulli(x / 2)
            return x, y
        end

        smc = SMC()
        pg = PG(10)

        res1 = sample(test_assume(), smc, 1000)
        res2 = sample(test_assume(), pg, 1000)

        check_numerical(res1, [:y], [0.5]; atol=0.1)
        check_numerical(res2, [:y], [0.5]; atol=0.1)

        # Check that all xs are 1.
        @test all(isone, res1[:x])
        @test all(isone, res2[:x])
    end
    @testset "beta binomial" begin
        prior = Beta(2, 2)
        obs = [0, 1, 0, 1, 1, 1, 1, 1, 1, 1]
        exact = Beta(prior.α + sum(obs), prior.β + length(obs) - sum(obs))
        meanp = exact.α / (exact.α + exact.β)

        @model function testbb(obs)
            p ~ Beta(2, 2)
            x ~ Bernoulli(p)
            for i in 1:length(obs)
                obs[i] ~ Bernoulli(p)
            end
            return p, x
        end

        smc = SMC()
        pg = PG(10)
        gibbs = Gibbs(HMC(0.2, 3, :p; adtype=adbackend), PG(10, :x))

        chn_s = sample(testbb(obs), smc, 1000)
        chn_p = sample(testbb(obs), pg, 2000)
        chn_g = sample(testbb(obs), gibbs, 1500)

        check_numerical(chn_s, [:p], [meanp]; atol=0.05)
        check_numerical(chn_p, [:x], [meanp]; atol=0.1)
        check_numerical(chn_g, [:x], [meanp]; atol=0.1)
    end
    @testset "forbid global" begin
        xs = [1.5 2.0]
        # xx = 1

        @model function fggibbstest(xs)
            s ~ InverseGamma(2, 3)
            m ~ Normal(0, sqrt(s))
            # xx ~ Normal(m, sqrt(s)) # this is illegal

            for i in 1:length(xs)
                xs[i] ~ Normal(m, sqrt(s))
                # for xx in xs
                # xx ~ Normal(m, sqrt(s))
            end
            return s, m
        end

        gibbs = Gibbs(PG(10, :s), HMC(0.4, 8, :m; adtype=adbackend))
        chain = sample(fggibbstest(xs), gibbs, 2)
    end
    @testset "new grammar" begin
        x = Float64[1 2]

        @model function gauss(x)
            priors = zeros(Float64, 2)
            priors[1] ~ InverseGamma(2, 3)         # s
            priors[2] ~ Normal(0, sqrt(priors[1])) # m
            for i in 1:length(x)
                x[i] ~ Normal(priors[2], sqrt(priors[1]))
            end
            return priors
        end

        chain = sample(gauss(x), PG(10), 10)
        chain = sample(gauss(x), SMC(), 10)

        @model function gauss2(::Type{TV}=Vector{Float64}; x) where {TV}
            priors = TV(undef, 2)
            priors[1] ~ InverseGamma(2, 3)         # s
            priors[2] ~ Normal(0, sqrt(priors[1])) # m
            for i in 1:length(x)
                x[i] ~ Normal(priors[2], sqrt(priors[1]))
            end
            return priors
        end

        @test_throws ErrorException chain = sample(gauss2(; x=x), PG(10), 10)
        @test_throws ErrorException chain = sample(gauss2(; x=x), SMC(), 10)

        @test_throws ErrorException chain = sample(gauss2(DynamicPPL.TypeWrap{Vector{Float64}}(); x=x), PG(10), 10)
        @test_throws ErrorException chain = sample(gauss2(DynamicPPL.TypeWrap{Vector{Float64}}(); x=x), SMC(), 10)

        @model function gauss3(x, ::Type{TV}=Vector{Float64}) where {TV}
            priors = TV(undef, 2)
            priors[1] ~ InverseGamma(2, 3)         # s
            priors[2] ~ Normal(0, sqrt(priors[1])) # m
            for i in 1:length(x)
                x[i] ~ Normal(priors[2], sqrt(priors[1]))
            end
            return priors
        end

        chain = sample(gauss3(x), PG(10), 10)
        chain = sample(gauss3(x), SMC(), 10)

        chain = sample(gauss3(x, DynamicPPL.TypeWrap{Vector{Real}}()), PG(10), 10)
        chain = sample(gauss3(x, DynamicPPL.TypeWrap{Vector{Real}}()), SMC(), 10)
    end
    @testset "new interface" begin
        obs = [0, 1, 0, 1, 1, 1, 1, 1, 1, 1]

        @model function newinterface(obs)
            p ~ Beta(2, 2)
            for i in 1:length(obs)
                obs[i] ~ Bernoulli(p)
            end
            return p
        end

        sample(
            newinterface(obs), HMC(0.75, 3, :p, :x; adtype = Turing.AutoForwardDiff(; chunksize=2)), 100
        )
    end
    @testset "no return" begin
        Random.seed!(5)
        @model function noreturn(x)
            s ~ InverseGamma(2, 3)
            m ~ Normal(0, sqrt(s))
            for i in 1:length(x)
                x[i] ~ Normal(m, sqrt(s))
            end
        end

        chain = sample(noreturn([1.5 2.0]), HMC(0.1, 10; adtype=adbackend), 4000)
        check_numerical(chain, [:s, :m], [49 / 24, 7 / 6])
    end
    @testset "observe" begin
        Random.seed!(5)
        @model function test()
            z ~ Normal(0, 1)
            x ~ Bernoulli(1)
            1 ~ Bernoulli(x / 2)
            0 ~ Bernoulli(x / 2)
            return x
        end

        is = IS()
        smc = SMC()
        pg = PG(10)

        res_is = sample(test(), is, 10000)
        res_smc = sample(test(), smc, 1000)
        res_pg = sample(test(), pg, 100)

        @test all(isone, res_is[:x])
        @test res_is.logevidence ≈ 2 * log(0.5)

        @test all(isone, res_smc[:x])
        @test res_smc.logevidence ≈ 2 * log(0.5)

        @test all(isone, res_pg[:x])
    end
    @testset "sample" begin
        alg = Gibbs(HMC(0.2, 3, :m; adtype=adbackend), PG(10, :s))
        chn = sample(gdemo_default, alg, 1000)
    end
    # Type unstable getfield of tuple not supported in Enzyme yet
    if adbackend != AutoEnzyme()
    @testset "vectorization @." begin
        # https://github.com/FluxML/Tracker.jl/issues/119
        @model function vdemo1(x)
            s ~ InverseGamma(2, 3)
            m ~ Normal(0, sqrt(s))
            @. x ~ Normal(m, sqrt(s))
            return s, m
        end

        alg = HMC(0.01, 5; adtype=adbackend)
        x = randn(100)
        res = sample(vdemo1(x), alg, 250)

        @model function vdemo1b(x)
            s ~ InverseGamma(2, 3)
            m ~ Normal(0, sqrt(s))
            @. x ~ Normal(m, $(sqrt(s)))
            return s, m
        end

        res = sample(vdemo1b(x), alg, 250)

        @model function vdemo2(x)
            μ ~ MvNormal(zeros(size(x, 1)), I)
            @. x ~ $(MvNormal(μ, I))
        end

        D = 2
        alg = HMC(0.01, 5; adtype=adbackend)
        res = sample(vdemo2(randn(D, 100)), alg, 250)

        # Vector assumptions
        N = 10
        alg = HMC(0.2, 4; adtype=adbackend)

        @model function vdemo3()
            x = Vector{Real}(undef, N)
            for i in 1:N
                x[i] ~ Normal(0, sqrt(4))
            end
        end

        t_loop = @elapsed res = sample(vdemo3(), alg, 1000)

        # Test for vectorize UnivariateDistribution
        @model function vdemo4()
            x = Vector{Real}(undef, N)
            @. x ~ Normal(0, 2)
        end

        t_vec = @elapsed res = sample(vdemo4(), alg, 1000)

        @model vdemo5() = x ~ MvNormal(zeros(N), 4 * I)

        t_mv = @elapsed res = sample(vdemo5(), alg, 1000)

        println("Time for")
        println("  Loop : ", t_loop)
        println("  Vec  : ", t_vec)
        println("  Mv   : ", t_mv)

        # Transformed test
        @model function vdemo6()
            x = Vector{Real}(undef, N)
            @. x ~ InverseGamma(2, 3)
        end

        sample(vdemo6(), alg, 1000)

        N = 3
        @model function vdemo7()
            x = Array{Real}(undef, N, N)
            @. x ~ [InverseGamma(2, 3) for i in 1:N]
        end

        sample(vdemo7(), alg, 1000)
    end
    @testset "vectorization .~" begin
        @model function vdemo1(x)
            s ~ InverseGamma(2, 3)
            m ~ Normal(0, sqrt(s))
            x .~ Normal(m, sqrt(s))
            return s, m
        end

        alg = HMC(0.01, 5; adtype=adbackend)
        x = randn(100)
        res = sample(vdemo1(x), alg, 250)

        @model function vdemo2(x)
            μ ~ MvNormal(zeros(size(x, 1)), I)
            return x .~ MvNormal(μ, I)
        end

        D = 2
        alg = HMC(0.01, 5; adtype=adbackend)
        res = sample(vdemo2(randn(D, 100)), alg, 250)

        # Vector assumptions
        N = 10
        alg = HMC(0.2, 4; adtype=adbackend)

        @model function vdemo3()
            x = Vector{Real}(undef, N)
            for i in 1:N
                x[i] ~ Normal(0, sqrt(4))
            end
        end

        t_loop = @elapsed res = sample(vdemo3(), alg, 1000)

        # Test for vectorize UnivariateDistribution
        @model function vdemo4()
            x = Vector{Real}(undef, N)
            return x .~ Normal(0, 2)
        end

        t_vec = @elapsed res = sample(vdemo4(), alg, 1000)

        @model vdemo5() = x ~ MvNormal(zeros(N), 4 * I)

        t_mv = @elapsed res = sample(vdemo5(), alg, 1000)

        println("Time for")
        println("  Loop : ", t_loop)
        println("  Vec  : ", t_vec)
        println("  Mv   : ", t_mv)

        # Transformed test
        @model function vdemo6()
            x = Vector{Real}(undef, N)
            return x .~ InverseGamma(2, 3)
        end

        sample(vdemo6(), alg, 1000)

        @model function vdemo7()
            x = Array{Real}(undef, N, N)
            return x .~ [InverseGamma(2, 3) for i in 1:N]
        end

        sample(vdemo7(), alg, 1000)
    end
    @testset "Type parameters" begin
        N = 10
        alg = HMC(0.01, 5; adtype=adbackend)
        x = randn(1000)
        @model function vdemo1(::Type{T}=Float64) where {T}
            x = Vector{T}(undef, N)
            for i in 1:N
                x[i] ~ Normal(0, sqrt(4))
            end
        end

        t_loop = @elapsed res = sample(vdemo1(), alg, 250)
        t_loop = @elapsed res = sample(vdemo1(DynamicPPL.TypeWrap{Float64}()), alg, 250)

        vdemo1kw(; T) = vdemo1(T)
        t_loop = @elapsed res = sample(vdemo1kw(; T=DynamicPPL.TypeWrap{Float64}()), alg, 250)

        @model function vdemo2(::Type{T}=Float64) where {T<:Real}
            x = Vector{T}(undef, N)
            @. x ~ Normal(0, 2)
        end

        t_vec = @elapsed res = sample(vdemo2(), alg, 250)
        t_vec = @elapsed res = sample(vdemo2(DynamicPPL.TypeWrap{Float64}()), alg, 250)

        vdemo2kw(; T) = vdemo2(T)
        t_vec = @elapsed res = sample(vdemo2kw(; T=DynamicPPL.TypeWrap{Float64}()), alg, 250)

        @model function vdemo3(::Type{TV}=Vector{Float64}) where {TV<:AbstractVector}
            x = TV(undef, N)
            @. x ~ InverseGamma(2, 3)
        end

        sample(vdemo3(), alg, 250)
        sample(vdemo3(DynamicPPL.TypeWrap{Vector{Float64}}()), alg, 250)

        vdemo3kw(; T) = vdemo3(T)
        sample(vdemo3kw(; T=DynamicPPL.TypeWrap{Vector{Float64}}()), alg, 250)
    end
    end

    @testset "names_values" begin
        ks, xs = Turing.Inference.names_values([
            (a=1,),
            (b=2,),
            (a=3, b=4)
        ])
        @test all(xs[:, 1] .=== [1, missing, 3])
        @test all(xs[:, 2] .=== [missing, 2, 4])
    end
end

end<|MERGE_RESOLUTION|>--- conflicted
+++ resolved
@@ -1,7 +1,3 @@
-<<<<<<< HEAD
-# @testset "Testing inference.jl with $adbackend" for adbackend in (AutoForwardDiff(; chunksize=0), AutoReverseDiff(false))
-@testset "Testing inference.jl with $adbackend" for adbackend in (AutoEnzyme(),)    
-=======
 module InferenceTests
 
 using ..Models: gdemo_d, gdemo_default
@@ -10,6 +6,7 @@
 using Distributions: sample
 import DynamicPPL
 using DynamicPPL: Sampler, getlogp
+import Enzyme
 import ForwardDiff
 using LinearAlgebra: I
 import MCMCChains
@@ -18,8 +15,14 @@
 using Test: @test, @test_throws, @testset
 using Turing
 
-@testset "Testing inference.jl with $adbackend" for adbackend in (AutoForwardDiff(; chunksize=0), AutoReverseDiff(false))
->>>>>>> fcb4ca79
+# Disable Enzyme warnings
+Enzyme.API.typeWarning!(false)
+
+# Enable runtime activity (workaround)
+Enzyme.API.runtimeActivity!(true)
+
+# @testset "Testing inference.jl with $adbackend" for adbackend in (AutoForwardDiff(; chunksize=0), AutoReverseDiff(false))
+@testset "Testing inference.jl with $adbackend" for adbackend in (AutoEnzyme(),)
     # Only test threading if 1.3+.
     if VERSION > v"1.2"
         @testset "threaded sampling" begin
