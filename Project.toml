name = "Turing"
uuid = "fce5fe82-541a-59a6-adf8-730c64b5f9a0"
<<<<<<< HEAD
version = "0.33.4"
=======
version = "0.34.0"
>>>>>>> a26ce119

[deps]
ADTypes = "47edcb42-4c32-4615-8424-f2b9edc5f35b"
AbstractMCMC = "80f14c24-f653-4e6a-9b94-39d6b0f70001"
Accessors = "7d9f7c33-5ae7-4f3b-8dc6-eff91059b697"
AdvancedHMC = "0bf59076-c3b1-5ca4-86bd-e02cd72cde3d"
AdvancedMH = "5b7e9947-ddc0-4b3f-9b55-0d8042f74170"
AdvancedPS = "576499cb-2369-40b2-a588-c64705576edc"
AdvancedVI = "b5ca4192-6429-45e5-a2d9-87aec30a685c"
BangBang = "198e06fe-97b7-11e9-32a5-e1d131e6ad66"
Bijectors = "76274a88-744f-5084-9051-94815aaf08c4"
Compat = "34da2185-b29b-5c13-b0c7-acf172513d20"
DataStructures = "864edb3b-99cc-5e75-8d2d-829cb0a9cfe8"
Distributions = "31c24e10-a181-5473-b8eb-7969acd0382f"
DistributionsAD = "ced4e74d-a319-5a8a-b0ac-84af2272839c"
DocStringExtensions = "ffbed154-4ef7-542d-bbb7-c09d3a79fcae"
DynamicPPL = "366bfd00-2699-11ea-058f-f148b4cae6d8"
EllipticalSliceSampling = "cad2338a-1db2-11e9-3401-43bc07c9ede2"
ForwardDiff = "f6369f11-7733-5829-9624-2563aa707210"
Libtask = "6f1fad26-d15e-5dc8-ae53-837a1d7b8c9f"
LinearAlgebra = "37e2e46d-f89d-539d-b4ee-838fcccc9c8e"
LogDensityProblems = "6fdf6af0-433a-55f7-b3ed-c6c6e0b8df7c"
LogDensityProblemsAD = "996a588d-648d-4e1f-a8f0-a84b347e47b1"
MCMCChains = "c7f686f2-ff18-58e9-bc7b-31028e88f75d"
NamedArrays = "86f7a689-2022-50b4-a561-43c23ac3c673"
Optimization = "7f7a1694-90dd-40f0-9382-eb1efda571ba"
OptimizationOptimJL = "36348300-93cb-4f02-beb5-3c3902f8871e"
OrderedCollections = "bac558e1-5e72-5ebc-8fee-abe8a469f55d"
Printf = "de0858da-6303-5e67-8744-51eddeeeb8d7"
Random = "9a3f8284-a2c9-5f02-9a11-845980a1fd5c"
Reexport = "189a3867-3050-52da-a836-e630ba90ab69"
Requires = "ae029012-a4dd-5104-9daa-d747884805df"
SciMLBase = "0bca4576-84f4-4d90-8ffe-ffa030f20462"
SpecialFunctions = "276daf66-3868-5448-9aa4-cd146d93841b"
Statistics = "10745b16-79ce-11e8-11f9-7d13ad32a3b2"
StatsAPI = "82ae8749-77ed-4fe6-ae5f-f523153014b0"
StatsBase = "2913bbd2-ae8a-5f71-8c99-4fb6c76f3a91"
StatsFuns = "4c63d2b9-4356-54db-8cca-17b64c39e42c"

[weakdeps]
DynamicHMC = "bbc10e6e-7c05-544b-b16e-64fede858acb"
Optim = "429524aa-4258-5aef-a3af-852621145aeb"

[extensions]
TuringDynamicHMCExt = "DynamicHMC"
TuringOptimExt = "Optim"

[compat]
ADTypes = "0.2, 1"
AbstractMCMC = "5.2"
Accessors = "0.1"
AdvancedHMC = "0.3.0, 0.4.0, 0.5.2, 0.6"
AdvancedMH = "0.8"
AdvancedPS = "0.6.0"
AdvancedVI = "0.2"
BangBang = "0.4"
Bijectors = "0.13.6"
DataStructures = "0.18"
Distributions = "0.23.3, 0.24, 0.25"
DistributionsAD = "0.6"
DocStringExtensions = "0.8, 0.9"
DynamicHMC = "3.4"
DynamicPPL = "0.28.2"
Compat = "4.15.0"
EllipticalSliceSampling = "0.5, 1, 2"
ForwardDiff = "0.10.3"
Libtask = "0.7, 0.8"
LinearAlgebra = "1"
LogDensityProblems = "2"
LogDensityProblemsAD = "1.7.0"
MCMCChains = "5, 6"
NamedArrays = "0.9, 0.10"
Optimization = "3"
OptimizationOptimJL = "0.1, 0.2, 0.3"
OrderedCollections = "1"
Printf = "1"
Random = "1"
Optim = "1"
Reexport = "0.2, 1"
Requires = "0.5, 1.0"
SciMLBase = "1.92.1, 2"
SpecialFunctions = "0.7.2, 0.8, 0.9, 0.10, 1, 2"
Statistics = "1.6"
StatsAPI = "1.6"
StatsBase = "0.32, 0.33, 0.34"
StatsFuns = "0.8, 0.9, 1"
julia = "1.7"

[extras]
DynamicHMC = "bbc10e6e-7c05-544b-b16e-64fede858acb"
Optim = "429524aa-4258-5aef-a3af-852621145aeb"<|MERGE_RESOLUTION|>--- conflicted
+++ resolved
@@ -1,10 +1,6 @@
 name = "Turing"
 uuid = "fce5fe82-541a-59a6-adf8-730c64b5f9a0"
-<<<<<<< HEAD
-version = "0.33.4"
-=======
 version = "0.34.0"
->>>>>>> a26ce119
 
 [deps]
 ADTypes = "47edcb42-4c32-4615-8424-f2b9edc5f35b"
