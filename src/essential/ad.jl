##############################
# Global variables/constants #
##############################
const ADBACKEND = Ref(:forwarddiff)
setadbackend(backend_sym::Symbol) = setadbackend(Val(backend_sym))
function setadbackend(backend::Val)
    _setadbackend(backend)
    AdvancedVI.setadbackend(backend)
end

function _setadbackend(::Val{:forwarddiff})
    ADBACKEND[] = :forwarddiff
end
function _setadbackend(::Val{:enzyme})
    ADBACKEND[] = :enzyme
end
function _setadbackend(::Val{:tracker})
    @warn "Usage of Tracker.jl with Turing.jl is no longer being actively tested and maintained; please use at your own risk. See Zygote.jl or ReverseDiff.jl for fully supported reverse-mode backends."
    ADBACKEND[] = :tracker
end
function _setadbackend(::Val{:zygote})
    ADBACKEND[] = :zygote
end
function _setadbackend(::Val{:reversediff})
    ADBACKEND[] = :reversediff
end

const ADSAFE = Ref(false)
function setadsafe(switch::Bool)
    @info("[Turing]: global ADSAFE is set as $switch")
    ADSAFE[] = switch
end

const CHUNKSIZE = Ref(0) # 0 means letting ForwardDiff set it automatically

function setchunksize(chunk_size::Int)
    @info("[Turing]: AD chunk size is set as $chunk_size")
    CHUNKSIZE[] = chunk_size
    AdvancedVI.setchunksize(chunk_size)
end

getchunksize(::AutoForwardDiff{chunk}) where {chunk} = chunk

<<<<<<< HEAD
# Use standard tag if not specified otherwise
ForwardDiffAD{N}() where {N} = ForwardDiffAD{N,true}()

getchunksize(::ForwardDiffAD{chunk}) where chunk = chunk

standardtag(::ForwardDiffAD{<:Any,true}) = true
standardtag(::ForwardDiffAD) = false

struct EnzymeAD <: ADBackend end
struct TrackerAD <: ADBackend end
struct ZygoteAD <: ADBackend end

struct ReverseDiffAD{cache} <: ADBackend end
=======
standardtag(::AutoForwardDiff{<:Any,Nothing}) = true
standardtag(::AutoForwardDiff) = false
>>>>>>> 6649f10c

const RDCache = Ref(false)

setrdcache(b::Bool) = setrdcache(Val(b))
setrdcache(::Val{false}) = RDCache[] = false
setrdcache(::Val{true}) = RDCache[] = true

getrdcache() = RDCache[]

ADBackend() = ADBackend(ADBACKEND[])
ADBackend(T::Symbol) = ADBackend(Val(T))

<<<<<<< HEAD
ADBackend(::Val{:forwarddiff}) = ForwardDiffAD{CHUNKSIZE[]}
ADBackend(::Val{:enzyme}) = EnzymeAD
ADBackend(::Val{:tracker}) = TrackerAD
ADBackend(::Val{:zygote}) = ZygoteAD
ADBackend(::Val{:reversediff}) = ReverseDiffAD{getrdcache()}
=======
ADBackend(::Val{:forwarddiff}) = AutoForwardDiff(; chunksize=CHUNKSIZE[])
ADBackend(::Val{:tracker}) = AutoTracker()
ADBackend(::Val{:zygote}) = AutoZygote()
ADBackend(::Val{:reversediff}) = AutoReverseDiff(; compile=getrdcache())
>>>>>>> 6649f10c

ADBackend(::Val) = error("The requested AD backend is not available. Make sure to load all required packages.")

"""
    getADbackend(alg)

Find the autodifferentiation backend of the algorithm `alg`.
"""
getADbackend(spl::Sampler) = getADbackend(spl.alg)
getADbackend(::SampleFromPrior) = ADBackend()
getADbackend(ctx::DynamicPPL.SamplingContext) = getADbackend(ctx.sampler)
getADbackend(ctx::DynamicPPL.AbstractContext) = getADbackend(DynamicPPL.NodeTrait(ctx), ctx)

getADbackend(::DynamicPPL.IsLeaf, ctx::DynamicPPL.AbstractContext) = ADBackend()
getADbackend(::DynamicPPL.IsParent, ctx::DynamicPPL.AbstractContext) = getADbackend(DynamicPPL.childcontext(ctx))

function LogDensityProblemsAD.ADgradient(ℓ::Turing.LogDensityFunction)
    return LogDensityProblemsAD.ADgradient(getADbackend(ℓ.context), ℓ)
end

function LogDensityProblemsAD.ADgradient(ad::AutoForwardDiff, ℓ::Turing.LogDensityFunction)
    θ = DynamicPPL.getparams(ℓ)
    f = Base.Fix1(LogDensityProblems.logdensity, ℓ)

    # Define configuration for ForwardDiff.
    tag = if standardtag(ad)
        ForwardDiff.Tag(Turing.TuringTag(), eltype(θ))
    else
        ForwardDiff.Tag(f, eltype(θ))
    end
    chunk_size = getchunksize(ad)
    chunk = if chunk_size == 0
        ForwardDiff.Chunk(θ)
    else
        ForwardDiff.Chunk(length(θ), chunk_size)
    end

    return LogDensityProblemsAD.ADgradient(Val(:ForwardDiff), ℓ; chunk, tag, x = θ)
end

<<<<<<< HEAD
function LogDensityProblemsAD.ADgradient(::EnzymeAD, ℓ::Turing.LogDensityFunction)
    return LogDensityProblemsAD.ADgradient(Val(:Enzyme), ℓ)
end

function LogDensityProblemsAD.ADgradient(::TrackerAD, ℓ::Turing.LogDensityFunction)
    return LogDensityProblemsAD.ADgradient(Val(:Tracker), ℓ)
end

function LogDensityProblemsAD.ADgradient(::ZygoteAD, ℓ::Turing.LogDensityFunction)
    return LogDensityProblemsAD.ADgradient(Val(:Zygote), ℓ)
end

for cache in (:true, :false)
    @eval begin
        function LogDensityProblemsAD.ADgradient(::ReverseDiffAD{$cache}, ℓ::Turing.LogDensityFunction)
            return LogDensityProblemsAD.ADgradient(Val(:ReverseDiff), ℓ; compile=Val($cache))
        end
    end
=======
function LogDensityProblemsAD.ADgradient(ad::AutoReverseDiff, ℓ::Turing.LogDensityFunction)
    return LogDensityProblemsAD.ADgradient(Val(:ReverseDiff), ℓ; compile=Val(ad.compile), x=DynamicPPL.getparams(ℓ))
>>>>>>> 6649f10c
end

function verifygrad(grad::AbstractVector{<:Real})
    if any(isnan, grad) || any(isinf, grad)
        @warn("Numerical error in gradients. Rejecting current proposal...")
        @warn("grad = $(grad)")
        return false
    else
        return true
    end
end<|MERGE_RESOLUTION|>--- conflicted
+++ resolved
@@ -41,24 +41,8 @@
 
 getchunksize(::AutoForwardDiff{chunk}) where {chunk} = chunk
 
-<<<<<<< HEAD
-# Use standard tag if not specified otherwise
-ForwardDiffAD{N}() where {N} = ForwardDiffAD{N,true}()
-
-getchunksize(::ForwardDiffAD{chunk}) where chunk = chunk
-
-standardtag(::ForwardDiffAD{<:Any,true}) = true
-standardtag(::ForwardDiffAD) = false
-
-struct EnzymeAD <: ADBackend end
-struct TrackerAD <: ADBackend end
-struct ZygoteAD <: ADBackend end
-
-struct ReverseDiffAD{cache} <: ADBackend end
-=======
 standardtag(::AutoForwardDiff{<:Any,Nothing}) = true
 standardtag(::AutoForwardDiff) = false
->>>>>>> 6649f10c
 
 const RDCache = Ref(false)
 
@@ -71,18 +55,11 @@
 ADBackend() = ADBackend(ADBACKEND[])
 ADBackend(T::Symbol) = ADBackend(Val(T))
 
-<<<<<<< HEAD
-ADBackend(::Val{:forwarddiff}) = ForwardDiffAD{CHUNKSIZE[]}
-ADBackend(::Val{:enzyme}) = EnzymeAD
-ADBackend(::Val{:tracker}) = TrackerAD
-ADBackend(::Val{:zygote}) = ZygoteAD
-ADBackend(::Val{:reversediff}) = ReverseDiffAD{getrdcache()}
-=======
 ADBackend(::Val{:forwarddiff}) = AutoForwardDiff(; chunksize=CHUNKSIZE[])
+ADBackend(::Val{:enzyme}) = AutoEnzyme()
 ADBackend(::Val{:tracker}) = AutoTracker()
 ADBackend(::Val{:zygote}) = AutoZygote()
 ADBackend(::Val{:reversediff}) = AutoReverseDiff(; compile=getrdcache())
->>>>>>> 6649f10c
 
 ADBackend(::Val) = error("The requested AD backend is not available. Make sure to load all required packages.")
 
@@ -123,29 +100,12 @@
     return LogDensityProblemsAD.ADgradient(Val(:ForwardDiff), ℓ; chunk, tag, x = θ)
 end
 
-<<<<<<< HEAD
-function LogDensityProblemsAD.ADgradient(::EnzymeAD, ℓ::Turing.LogDensityFunction)
+function LogDensityProblemsAD.ADgradient(::AutoEnzyme, ℓ::Turing.LogDensityFunction)
     return LogDensityProblemsAD.ADgradient(Val(:Enzyme), ℓ)
 end
 
-function LogDensityProblemsAD.ADgradient(::TrackerAD, ℓ::Turing.LogDensityFunction)
-    return LogDensityProblemsAD.ADgradient(Val(:Tracker), ℓ)
-end
-
-function LogDensityProblemsAD.ADgradient(::ZygoteAD, ℓ::Turing.LogDensityFunction)
-    return LogDensityProblemsAD.ADgradient(Val(:Zygote), ℓ)
-end
-
-for cache in (:true, :false)
-    @eval begin
-        function LogDensityProblemsAD.ADgradient(::ReverseDiffAD{$cache}, ℓ::Turing.LogDensityFunction)
-            return LogDensityProblemsAD.ADgradient(Val(:ReverseDiff), ℓ; compile=Val($cache))
-        end
-    end
-=======
 function LogDensityProblemsAD.ADgradient(ad::AutoReverseDiff, ℓ::Turing.LogDensityFunction)
     return LogDensityProblemsAD.ADgradient(Val(:ReverseDiff), ℓ; compile=Val(ad.compile), x=DynamicPPL.getparams(ℓ))
->>>>>>> 6649f10c
 end
 
 function verifygrad(grad::AbstractVector{<:Real})
