module Turing

using Reexport, ForwardDiff
using DistributionsAD, Bijectors, StatsFuns, SpecialFunctions
using Statistics, LinearAlgebra
using Libtask
@reexport using Distributions, MCMCChains, Libtask, AbstractMCMC, Bijectors
using Compat: pkgversion

using AdvancedVI: AdvancedVI
using DynamicPPL: DynamicPPL, LogDensityFunction
import DynamicPPL: getspace, NoDist, NamedDist
using LogDensityProblems: LogDensityProblems
using NamedArrays: NamedArrays
using Accessors: Accessors
using StatsAPI: StatsAPI
using StatsBase: StatsBase

using Accessors: Accessors

using Printf: Printf
using Random: Random

using ADTypes: ADTypes

const DEFAULT_ADTYPE = ADTypes.AutoForwardDiff()

const PROGRESS = Ref(true)

# TODO: remove `PROGRESS` and this function in favour of `AbstractMCMC.PROGRESS`
"""
    setprogress!(progress::Bool)

Enable progress logging in Turing if `progress` is `true`, and disable it otherwise.
"""
function setprogress!(progress::Bool)
    @info "[Turing]: progress logging is $(progress ? "enabled" : "disabled") globally"
    PROGRESS[] = progress
    AbstractMCMC.setprogress!(progress; silent=true)
    # TODO: `AdvancedVI.turnprogress` is removed in AdvancedVI v0.3
    AdvancedVI.turnprogress(progress)
    return progress
end

# Random probability measures.
include("stdlib/distributions.jl")
include("stdlib/RandomMeasures.jl")
include("essential/Essential.jl")
using .Essential
include("mcmc/Inference.jl")  # inference algorithms
using .Inference
include("variational/VariationalInference.jl")
using .Variational

include("optimisation/Optimisation.jl")
using .Optimisation

include("experimental/Experimental.jl")
include("deprecated.jl") # to be removed in the next minor version release

###########
# Exports #
###########
# `using` statements for stuff to re-export
using DynamicPPL:
    pointwise_loglikelihoods,
    generated_quantities,
    logprior,
    logjoint,
    condition,
    decondition,
    fix,
    unfix,
    conditioned
using StatsBase: predict
using Bijectors: ordered
using OrderedCollections: OrderedDict

# Turing essentials - modelling macros and inference algorithms
<<<<<<< HEAD
export  @model,                 # modelling
        @varname,
        @submodel,
        DynamicPPL,

        Prior,                  # Sampling from the prior

        MH,                     # classic sampling
        Emcee,
        ESS,
        Gibbs,
        GibbsConditional,

        HMC,                    # Hamiltonian-like sampling
        SGLD,
        SGHMC,
        HMCDA,
        NUTS,
        DynamicNUTS,
        ANUTS,

        PolynomialStepsize,

        IS,                     # particle-based sampling
        SMC,
        CSMC,
        PG,

        vi,                     # variational inference
        ADVI,

        sample,                 # inference
        @logprob_str,
        @prob_str,
        externalsampler,

        AutoForwardDiff,        # ADTypes
        AutoReverseDiff,
        AutoZygote,
        AutoEnzyme,
        AutoTracker,
        AutoTapir,

        setprogress!,           # debugging

        Flat,
        FlatPos,
        BinomialLogit,
        BernoulliLogit,         # Part of Distributions >= 0.25.77
        OrderedLogistic,
        LogPoisson,
        filldist,
        arraydist,

        NamedDist,              # Exports from DynamicPPL
        predict,
        pointwise_loglikelihoods,
        elementwise_loglikelihoods,
        generated_quantities,
        logprior,
        logjoint,
        LogDensityFunction,

        condition,
        decondition,
        fix,
        unfix,
        conditioned,
        OrderedDict,

        ordered,                # Exports from Bijectors

        constrained_space,            # optimisation interface
        MAP,
        MLE,
        get_parameter_bounds,
        optim_objective,
        optim_function,
        optim_problem
=======
export @model,                 # modelling
    @varname,
    @submodel,
    DynamicPPL,
    Prior,                  # Sampling from the prior
    MH,                     # classic sampling
    Emcee,
    ESS,
    Gibbs,
    GibbsConditional,
    HMC,                    # Hamiltonian-like sampling
    SGLD,
    SGHMC,
    HMCDA,
    NUTS,
    PolynomialStepsize,
    IS,                     # particle-based sampling
    SMC,
    CSMC,
    PG,
    vi,                     # variational inference
    ADVI,
    sample,                 # inference
    @logprob_str,
    @prob_str,
    externalsampler,
    AutoForwardDiff,        # ADTypes
    AutoReverseDiff,
    AutoZygote,
    AutoTracker,
    setprogress!,           # debugging
    Flat,
    FlatPos,
    BinomialLogit,
    BernoulliLogit,         # Part of Distributions >= 0.25.77
    OrderedLogistic,
    LogPoisson,
    filldist,
    arraydist,
    NamedDist,              # Exports from DynamicPPL
    predict,
    pointwise_loglikelihoods,
    generated_quantities,
    logprior,
    logjoint,
    LogDensityFunction,
    condition,
    decondition,
    fix,
    unfix,
    conditioned,
    OrderedDict,
    ordered,                # Exports from Bijectors
    maximum_a_posteriori,
    maximum_likelihood,
    # The MAP and MLE exports are only needed for the Optim.jl interface.
    MAP,
    MLE

# AutoTapir is only supported by ADTypes v1.0 and above.
@static if VERSION >= v"1.10" && pkgversion(ADTypes) >= v"1"
    export AutoTapir
end
>>>>>>> fcb4ca79

if !isdefined(Base, :get_extension)
    using Requires
end

function __init__()
    @static if !isdefined(Base, :get_extension)
        @require Optim = "429524aa-4258-5aef-a3af-852621145aeb" include(
            "../ext/TuringOptimExt.jl"
        )
        @require DynamicHMC = "bbc10e6e-7c05-544b-b16e-64fede858acb" include(
            "../ext/TuringDynamicHMCExt.jl"
        )
    end
end

end<|MERGE_RESOLUTION|>--- conflicted
+++ resolved
@@ -77,87 +77,6 @@
 using OrderedCollections: OrderedDict
 
 # Turing essentials - modelling macros and inference algorithms
-<<<<<<< HEAD
-export  @model,                 # modelling
-        @varname,
-        @submodel,
-        DynamicPPL,
-
-        Prior,                  # Sampling from the prior
-
-        MH,                     # classic sampling
-        Emcee,
-        ESS,
-        Gibbs,
-        GibbsConditional,
-
-        HMC,                    # Hamiltonian-like sampling
-        SGLD,
-        SGHMC,
-        HMCDA,
-        NUTS,
-        DynamicNUTS,
-        ANUTS,
-
-        PolynomialStepsize,
-
-        IS,                     # particle-based sampling
-        SMC,
-        CSMC,
-        PG,
-
-        vi,                     # variational inference
-        ADVI,
-
-        sample,                 # inference
-        @logprob_str,
-        @prob_str,
-        externalsampler,
-
-        AutoForwardDiff,        # ADTypes
-        AutoReverseDiff,
-        AutoZygote,
-        AutoEnzyme,
-        AutoTracker,
-        AutoTapir,
-
-        setprogress!,           # debugging
-
-        Flat,
-        FlatPos,
-        BinomialLogit,
-        BernoulliLogit,         # Part of Distributions >= 0.25.77
-        OrderedLogistic,
-        LogPoisson,
-        filldist,
-        arraydist,
-
-        NamedDist,              # Exports from DynamicPPL
-        predict,
-        pointwise_loglikelihoods,
-        elementwise_loglikelihoods,
-        generated_quantities,
-        logprior,
-        logjoint,
-        LogDensityFunction,
-
-        condition,
-        decondition,
-        fix,
-        unfix,
-        conditioned,
-        OrderedDict,
-
-        ordered,                # Exports from Bijectors
-
-        constrained_space,            # optimisation interface
-        MAP,
-        MLE,
-        get_parameter_bounds,
-        optim_objective,
-        optim_function,
-        optim_problem
-=======
 export @model,                 # modelling
     @varname,
     @submodel,
@@ -187,6 +106,7 @@
     AutoForwardDiff,        # ADTypes
     AutoReverseDiff,
     AutoZygote,
+    AutoEnzyme,
     AutoTracker,
     setprogress!,           # debugging
     Flat,
@@ -221,7 +141,6 @@
 @static if VERSION >= v"1.10" && pkgversion(ADTypes) >= v"1"
     export AutoTapir
 end
->>>>>>> fcb4ca79
 
 if !isdefined(Base, :get_extension)
     using Requires
