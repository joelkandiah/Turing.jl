immutable Gibbs <: InferenceAlgorithm
  n_iters   ::  Int
  algs      ::  Tuple
  group_id  ::  Int
  Gibbs(n_iters::Int, algs...) = new(n_iters, algs, 0)
  Gibbs(alg::Gibbs, new_group_id) = new(alg.n_iters, alg.algs, new_group_id)
end

type GibbsSampler{Gibbs} <: Sampler{Gibbs}
  gibbs       ::  Gibbs               # the sampling algorithm
  samplers    ::  Array{Sampler}      # samplers
  samples     ::  Array{Sample}       # samples

  function GibbsSampler(gibbs::Gibbs)
    n_samplers = length(gibbs.algs)
    samplers = Array{Sampler}(n_samplers)

    space = Set{Symbol}()

    for i in 1:n_samplers
      alg = gibbs.algs[i]
      if isa(alg, HMC) || isa(alg, HMCDA)
        samplers[i] = HMCSampler{typeof(alg)}(typeof(alg)(alg, i))
      elseif isa(alg, PG)
        samplers[i] = ParticleSampler{PG}(PG(alg, i))
      else
        error("[GibbsSampler] unsupport base sampling algorithm $alg")
      end
      space = union(space, alg.space)
    end



    @assert issubset(Turing._compiler_[:pvars], space) "[GibbsSampler] symbols specified to samplers ($space) doesn't cover the model parameters ($(Turing._compiler_[:pvars]))"

    if Turing._compiler_[:pvars] != space
      warn("[GibbsSampler] extra parameters specified by samplers don't exist in model: $(setdiff(space, Turing._compiler_[:pvars]))")
    end

    samples = Array{Sample}(gibbs.n_iters)
    weight = 1 / gibbs.n_iters
    for i = 1:gibbs.n_iters
      samples[i] = Sample(weight, Dict{Symbol, Any}())
    end

    new(gibbs, samplers, samples)
  end
end

function sample(model::Function, gibbs::Gibbs)
<<<<<<< HEAD
  global sampler = GibbsSampler{Gibbs}(gibbs);
  spl = sampler
=======
  spl = GibbsSampler{Gibbs}(gibbs);
  # initialization
  task = current_task()
>>>>>>> 49592f25
  n = spl.gibbs.n_iters
  # initialization
  varInfo = model()
  ref_particle = nothing

  # Gibbs steps
  @showprogress 1 "[Gibbs] Sampling..." for i = 1:n
    dprintln(2, "Gibbs stepping...")

    for local_spl in spl.samplers
      # dprintln(2, "Sampler stepping...")
      dprintln(2, "$(typeof(local_spl)) stepping...")
      # println(varInfo)
      if isa(local_spl, Sampler{HMC}) || isa(local_spl, Sampler{HMCDA})

        for _ in local_spl.alg.n_samples
          dprintln(2, "recording old θ...")
          old_vals = deepcopy(varInfo.vals)
          is_accept, varInfo = step(model, local_spl, varInfo, i==1)
          if ~is_accept
            # NOTE: this might cause problem if new variables is added to VarInfo,
            #    which will add new elements to vi.idcs etc.
            varInfo.vals = old_vals
          end
        end
      elseif isa(local_spl, Sampler{PG})
        # Update new VarInfo to the reference particle
        varInfo.index = 0
        varInfo.num_produce = 0
        if ref_particle != nothing
          ref_particle.vi = varInfo
        end
        # Clean variables belonging to the current sampler
        varInfo = retain(deepcopy(varInfo), local_spl.alg.group_id, 0, local_spl)
        # Local samples
        for _ in local_spl.alg.n_iterations
          ref_particle, samples = step(model, local_spl, varInfo, ref_particle)
        end
        varInfo = ref_particle.vi
      end

    end
    spl.samples[i].value = Sample(varInfo).value
  end

  Chain(0, spl.samples)    # wrap the result by Chain
end<|MERGE_RESOLUTION|>--- conflicted
+++ resolved
@@ -48,14 +48,7 @@
 end
 
 function sample(model::Function, gibbs::Gibbs)
-<<<<<<< HEAD
-  global sampler = GibbsSampler{Gibbs}(gibbs);
-  spl = sampler
-=======
   spl = GibbsSampler{Gibbs}(gibbs);
-  # initialization
-  task = current_task()
->>>>>>> 49592f25
   n = spl.gibbs.n_iters
   # initialization
   varInfo = model()
