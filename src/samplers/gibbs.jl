--- conflicted
+++ resolved
@@ -70,13 +70,8 @@
     dprintln(2, "Gibbs stepping...")
 
     for local_spl in spl.info[:samplers]
-<<<<<<< HEAD
-      local_spl.info[:progress] = spl.info[:progress]
+      if haskey(spl.info, :progress) local_spl.info[:progress] = spl.info[:progress] end
 
-=======
-      if haskey(spl.info, :progress) local_spl.info[:progress] = spl.info[:progress] end
-      # dprintln(2, "Sampler stepping...")
->>>>>>> cdeeddc6
       dprintln(2, "$(typeof(local_spl)) stepping...")
 
       if isa(local_spl.alg, GibbsComponent)
@@ -104,13 +99,9 @@
     end
 
     if spl.alg.thin samples[i].value = Sample(varInfo).value end
-<<<<<<< HEAD
-=======
+
     haskey(spl.info, :progress) &&
         ProgressMeter.update!(spl.info[:progress], spl.info[:progress].counter+1)
->>>>>>> cdeeddc6
-
-    ProgressMeter.next!(spl.info[:progress])
   end
 
   Chain(0, samples)    # wrap the result by Chain
